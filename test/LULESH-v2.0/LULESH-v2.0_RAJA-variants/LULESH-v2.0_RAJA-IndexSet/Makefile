--- conflicted
+++ resolved
@@ -97,19 +97,11 @@
 CXX = nvcc
 
 ### Testing non-GPU build with nvcc...
-<<<<<<< HEAD
-#CXXFLAGS        = -DRAJA_PLATFORM_X86_SSE -DRAJA_COMPILER_GNU
-#CXX_COMPILE = nvcc -O2 --expt-extended-lambda -restrict -arch compute_35 -std=c++11 -Xcompiler -fopenmp 
-
-CXXFLAGS        = -DRAJA_PLATFORM_X86_SSE -DRAJA_COMPILER_GNU -DRAJA_USE_CUDA
-CXX_COMPILE = nvcc -O2 --expt-extended-lambda -restrict -arch compute_35 -std=c++11 -Xcompiler -fopenmp --x cu
-=======
 #PLATFORM        = -DRAJA_PLATFORM_X86_SSE -DRAJA_COMPILER_GNU
 #CXXFLAGS = -O2 --expt-extended-lambda -restrict -arch compute_35 -std=c++11 -Xcompiler -fopenmp 
 
 PLATFORM        = -DRAJA_PLATFORM_X86_SSE -DRAJA_COMPILER_GNU -DRAJA_USE_CUDA
 CXXFLAGS = -O2 --expt-extended-lambda -restrict -arch compute_35 -std=c++11 -Xcompiler -fopenmp --x cu
->>>>>>> 7291b591
 
 # to debug
 ##CXXFLAGS = -O2 --expt-extended-lambda -restrict -arch compute_35 -std=c++11 -Xcompiler -fopenmp -v -keep
