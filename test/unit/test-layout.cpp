//~~~~~~~~~~~~~~~~~~~~~~~~~~~~~~~~~~~~~~~~~~~~~~~~~~~~~~~~~~~~~~~~~~~~~~~~~~~//
// Copyright (c) 2016-17, Lawrence Livermore National Security, LLC.
//
// Produced at the Lawrence Livermore National Laboratory
//
// LLNL-CODE-689114
//
// All rights reserved.
//
// This file is part of RAJA.
//
// For details about use and distribution, please read RAJA/LICENSE.
//
//~~~~~~~~~~~~~~~~~~~~~~~~~~~~~~~~~~~~~~~~~~~~~~~~~~~~~~~~~~~~~~~~~~~~~~~~~~~//

///
/// Source file containing tests for basic layout operations
///

#include "RAJA/RAJA.hpp"
#include "gtest/gtest.h"

RAJA_INDEX_VALUE(TestIndex1D, "TestIndex1D");

RAJA_INDEX_VALUE(TIX, "TIX");
RAJA_INDEX_VALUE(TIY, "TIY");
RAJA_INDEX_VALUE(TIL, "TIL");

TEST(OffsetLayoutTest, 1D)
{
  using layout = RAJA::OffsetLayout<1>;

  /*
   * Construct a 1D view with  with the following indices:
   *
   * 10, 11, 12, 13, 14
   */
  const layout l({{10}}, {{14}});

  /*
   * First element, 10, should have index 0.
   */
  ASSERT_EQ(0, l(10));

  ASSERT_EQ(2, l(12));

  /*
   * Last element, 14, should have index 5.
   */
  ASSERT_EQ(4, l(14));
}

TEST(TypedLayoutTest, 1D)
{
  /*
   * Construct a 2D view, 10x5
   */
  const RAJA::TypedLayout<TIL, TIX, TIY> l(10, 5);

  ASSERT_EQ(TIL{0}, l(TIX{0}, TIY{0}));

  ASSERT_EQ(TIL{2}, l(TIX{0}, TIY{2}));

  ASSERT_EQ(TIL{10}, l(TIX{2}, TIY{0}));

  TIX x{5};
  TIY y{0};
  l.toIndices(TIL{10}, y, x);
  ASSERT_EQ(x, TIX{0});
  ASSERT_EQ(y, TIY{2});
}


TEST(LayoutTest, OffsetVsRegular)
{
  const auto layout =
<<<<<<< HEAD
      RAJA::make_permuted_layout({{6, 6}},
                                 RAJA::as_array<RAJA::Perm<1, 0>>::get());
  const auto offset =
      RAJA::make_permuted_offset_layout({{0, 0}},
                                        {{5, 5}},
                                        RAJA::as_array<RAJA::PERM_JI>::get());
=======
      RAJA::make_permuted_layout({{6, 6}}, RAJA::Perm<1, 0>::value);
  const auto offset =
      RAJA::make_permuted_offset_layout({{0, 0}}, {{5, 5}}, RAJA::PERM_JI::value);
>>>>>>> e0abee83

  /*
   * OffsetLayout with 0 offset should function like the regular Layout.
   */
  for (int j = 0; j < 6; ++j) {
    for (int i = 0; i < 6; ++i) {
      ASSERT_EQ(offset(i, j), layout(i, j))
          << layout.strides[0] << layout.strides[1];
    }
  }
}

TEST(OffsetLayoutTest, 2D_IJ)
{
  /*
   * Construct a 2D layout:
   *
   * (-1, 0), (0, 0), (1, 0)
   * (-1, -1), (0, -1), (1, -1)
   * (-1, -2), (0, -2), (1, -2)
   */
  const auto layout = RAJA::make_offset_layout<2>({{-1, -2}}, {{1, 0}});

  /*
   * First element, (-1, -2), should have index 0.
   */
  ASSERT_EQ(0, layout(-1, -2));

  /*
   * (0, -2) should have index 3.
   */
  ASSERT_EQ(3, layout(0, -2));

  /*
   * Last element, (1, 0), should have index 8.
   */
  ASSERT_EQ(8, layout(1, 0));
}

TEST(OffsetLayoutTest, 2D_JI)
{
  typedef RAJA::OffsetLayout<2> my_layout;

  /*
   * Construct a 2D layout:
   *
   * (-1, 0), (0, 0), (1, 0)
   * (-1, -1), (0, -1), (1, -1)
   * (-1, -2), (0, -2), (1, -2)
   */
  const my_layout layout =
<<<<<<< HEAD
      RAJA::make_permuted_offset_layout({{-1, -2}},
                                        {{1, 0}},
                                        RAJA::as_array<RAJA::PERM_JI>::get());
=======
      RAJA::make_permuted_offset_layout({{-1, -2}}, {{1, 0}}, RAJA::PERM_JI::value);
>>>>>>> e0abee83

  /*
   * First element, (-1, -2), should have index 0.
   * things.
   */
  ASSERT_EQ(0, layout(-1, -2));

  ASSERT_EQ(1, layout(-0, -2));

  /*
   * Last element, (1, 0), should have index 8.
   */
  ASSERT_EQ(8, layout(1, 0));
}

TEST(OffsetLayoutTest, View)
{
  int* data = new int[10];

  using layout = RAJA::OffsetLayout<>;

  /*
   * View is constructed by passing in the layout.
   */
  RAJA::View<int, layout> view(data, RAJA::make_offset_layout<1>({{1}}, {{10}}));

  for (int i = 0; i < 10; i++) {
    data[i] = i;
  }

  ASSERT_EQ(data[0], view(1));
  ASSERT_EQ(data[9], view(10));
}


TEST(LayoutTest, 2D_IJ)
{
  typedef RAJA::Layout<2> my_layout;

  /*
   * Construct a 2D layout:
   *
   * I is stride 5
   * J is stride 1
   *
   * Linear indices range from [0, 15)
   *
   */

  // Construct using variadic "sizes" ctor
  const my_layout layout_a(3, 5);

  // Construct using copy ctor
  const my_layout layout_b(layout_a);

  // Test default ctor and assignment operator
  my_layout layout;
  layout = layout_b;


  ASSERT_EQ(0, layout(0, 0));

  ASSERT_EQ(5, layout(1, 0));
  ASSERT_EQ(15, layout(3, 0));

  ASSERT_EQ(1, layout(0, 1));
  ASSERT_EQ(5, layout(0, 5));

  // Check that we get the identity (mod 15)
  for (int k = 0; k < 20; ++k) {

    // inverse map
    int i, j;
    layout.toIndices(k, i, j);

    // forward map
    int k2 = layout(i, j);

    // check ident
    ASSERT_EQ(k % 15, k2);

    // check with a and b
    ASSERT_EQ(k2, layout_a(i, j));
    ASSERT_EQ(k2, layout_b(i, j));
  }
}

TEST(LayoutTest, 2D_JI)
{
  typedef RAJA::Layout<2> my_layout;

  /*
   * Construct a 2D layout:
   *
   * I is stride 1
   * J is stride 3
   *
   * Linear indices range from [0, 15)
   *
   */
  const my_layout layout =
<<<<<<< HEAD
      RAJA::make_permuted_layout({3, 5}, RAJA::as_array<RAJA::PERM_JI>::get());
=======
      RAJA::make_permuted_layout({{3, 5}}, RAJA::PERM_JI::value);
>>>>>>> e0abee83

  ASSERT_EQ(0, layout(0, 0));

  ASSERT_EQ(1, layout(1, 0));
  ASSERT_EQ(3, layout(3, 0));

  ASSERT_EQ(3, layout(0, 1));
  ASSERT_EQ(15, layout(0, 5));

  // Check that we get the identity (mod 15)
  for (int k = 0; k < 20; ++k) {

    // inverse map
    int i, j;
    layout.toIndices(k, i, j);

    // forward map
    int k2 = layout(i, j);

    ASSERT_EQ(k % 15, k2);
  }
}


TEST(LayoutTest, 2D_IJ_ProjJ)
{
  typedef RAJA::Layout<2> my_layout;

  /*
   * Construct a 2D projective layout:
   *
   * I is stride 1
   * J is stride 0  -  projected out
   *
   * Linear indices range from [0, 7)
   *
   * values of J should have no effect on linear index
   *
   * All linear indices should produce J=0
   *
   */

  // Construct using variadic "sizes" ctor
  // Zero for J size should correctly produce projective layout
  const my_layout layout(7, 0);

  ASSERT_EQ(0, layout(0, 0));

  ASSERT_EQ(1, layout(1, 0));
  ASSERT_EQ(3, layout(3, 0));

  // J should be projected out
  ASSERT_EQ(0, layout(0, 1));
  ASSERT_EQ(0, layout(0, 5));

  // Check that we get the identity (mod 7)
  for (int k = 0; k < 20; ++k) {

    // inverse map
    int i, j;
    layout.toIndices(k, i, j);

    // forward map
    int k2 = layout(i, j);

    // check ident
    ASSERT_EQ(k % 7, k2);

    // check projection of j
    ASSERT_EQ(j, 0);
  }
}


TEST(LayoutTest, 3D_KJI_ProjJ)
{
  typedef RAJA::Layout<3> my_layout;

  /*
   * Construct a 3D projective layout:
   *
   * I is stride 1
   * J is stride 0  -  projected out
   * K is stride 3
   *
   * Linear indices range from [0, 21)
   *
   * values of J should have no effect on linear index
   *
   * All linear indices should produce J=0
   *
   */

  // Construct using variadic "sizes" ctor
  // Zero for J size should correctly produce projective layout
  const my_layout layout =
<<<<<<< HEAD
      RAJA::make_permuted_layout({3, 0, 7},
                                 RAJA::as_array<RAJA::PERM_KJI>::get());
=======
      RAJA::make_permuted_layout({{3, 0, 7}}, RAJA::PERM_KJI::value);
>>>>>>> e0abee83

  ASSERT_EQ(0, layout(0, 0, 0));

  ASSERT_EQ(1, layout(1, 0, 0));
  ASSERT_EQ(3, layout(3, 0, 0));

  // J should be projected out
  ASSERT_EQ(0, layout(0, 1, 0));
  ASSERT_EQ(0, layout(0, 5, 0));

  ASSERT_EQ(6, layout(0, 0, 2));
  ASSERT_EQ(12, layout(0, 0, 4));

  // Check that we get the identity (mod 21)
  for (int x = 0; x < 40; ++x) {

    // inverse map
    int i, j, k;
    layout.toIndices(x, i, j, k);

    // forward map
    int x2 = layout(i, j, k);

    // check ident
    ASSERT_EQ(x % 21, x2);

    // check projection of j
    ASSERT_EQ(j, 0);
  }
}<|MERGE_RESOLUTION|>--- conflicted
+++ resolved
@@ -74,18 +74,12 @@
 TEST(LayoutTest, OffsetVsRegular)
 {
   const auto layout =
-<<<<<<< HEAD
       RAJA::make_permuted_layout({{6, 6}},
                                  RAJA::as_array<RAJA::Perm<1, 0>>::get());
   const auto offset =
       RAJA::make_permuted_offset_layout({{0, 0}},
                                         {{5, 5}},
                                         RAJA::as_array<RAJA::PERM_JI>::get());
-=======
-      RAJA::make_permuted_layout({{6, 6}}, RAJA::Perm<1, 0>::value);
-  const auto offset =
-      RAJA::make_permuted_offset_layout({{0, 0}}, {{5, 5}}, RAJA::PERM_JI::value);
->>>>>>> e0abee83
 
   /*
    * OffsetLayout with 0 offset should function like the regular Layout.
@@ -137,13 +131,9 @@
    * (-1, -2), (0, -2), (1, -2)
    */
   const my_layout layout =
-<<<<<<< HEAD
       RAJA::make_permuted_offset_layout({{-1, -2}},
                                         {{1, 0}},
                                         RAJA::as_array<RAJA::PERM_JI>::get());
-=======
-      RAJA::make_permuted_offset_layout({{-1, -2}}, {{1, 0}}, RAJA::PERM_JI::value);
->>>>>>> e0abee83
 
   /*
    * First element, (-1, -2), should have index 0.
@@ -245,11 +235,7 @@
    *
    */
   const my_layout layout =
-<<<<<<< HEAD
-      RAJA::make_permuted_layout({3, 5}, RAJA::as_array<RAJA::PERM_JI>::get());
-=======
-      RAJA::make_permuted_layout({{3, 5}}, RAJA::PERM_JI::value);
->>>>>>> e0abee83
+      RAJA::make_permuted_layout({{3, 5}}, RAJA::as_array<RAJA::PERM_JI>::get());
 
   ASSERT_EQ(0, layout(0, 0));
 
@@ -346,12 +332,8 @@
   // Construct using variadic "sizes" ctor
   // Zero for J size should correctly produce projective layout
   const my_layout layout =
-<<<<<<< HEAD
-      RAJA::make_permuted_layout({3, 0, 7},
+      RAJA::make_permuted_layout({{3, 0, 7}},
                                  RAJA::as_array<RAJA::PERM_KJI>::get());
-=======
-      RAJA::make_permuted_layout({{3, 0, 7}}, RAJA::PERM_KJI::value);
->>>>>>> e0abee83
 
   ASSERT_EQ(0, layout(0, 0, 0));
 
