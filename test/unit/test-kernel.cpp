--- conflicted
+++ resolved
@@ -1143,11 +1143,7 @@
 
   for (int param = 0; param < 2; ++param) {
 
-<<<<<<< HEAD
 		RAJA::ReduceSum<cuda_reduce, long> trip_count(0);
-=======
-    RAJA::ReduceSum<cuda_reduce<128>, long> trip_count(0);
->>>>>>> b26337b1
 
     kernel_param<Pol>(
 
