--- conflicted
+++ resolved
@@ -84,11 +84,9 @@
   RAJA::ReduceSum<at_v<TypeParam, 2>, RAJA::Real_type> tsum(0.0);
   RAJA::ReduceMin<at_v<TypeParam, 2>, RAJA::Real_type> tMin(0.0);
   RAJA::ReduceMax<at_v<TypeParam, 2>, RAJA::Real_type> tMax(0.0);
-<<<<<<< HEAD
   RAJA::ReduceMinLoc<at_v<TypeParam, 2>, RAJA::Real_type> tMinLoc(0,1);
   RAJA::ReduceMaxLoc<at_v<TypeParam, 2>, RAJA::Real_type> tMaxLoc(0,1);
-=======
->>>>>>> d329c9e9
+
   RAJA::Real_type total{0.0};
   auto ranges = RAJA::make_tuple(RAJA::TypedRangeSegment<Idx0>(0, x_len),
                                  RAJA::TypedRangeStrideSegment<Idx1>(0, y_len, 1));
@@ -127,10 +125,7 @@
   arr[4] = -1;
   arr[8] = 50;
 
-<<<<<<< HEAD
-=======
   tsum.reset(0.0);
->>>>>>> d329c9e9
   auto ranges2 = RAJA::make_tuple(RAJA::TypedRangeSegment<Idx0>(0, stride1),
                                   RAJA::TypedRangeSegment<Idx1>(0, stride1));
 
@@ -144,13 +139,10 @@
       // std::cerr << "i: " << get_val(i) << " j: " << j << std::endl;
       RAJA::Index_type id = get_val(j) + get_val(i) * stride1;
       tMin.min(arr[id]);
-<<<<<<< HEAD
       tMinLoc.minloc( arr[id], id);
 
       tMax.max(arr[id]);
       tMaxLoc.maxloc(arr[id], id);
-=======
-      tMax.max(arr[id]);
   });      
 
   tMin.reset(0.0);
@@ -162,13 +154,11 @@
       tMin.min(arr[id]);
       
       tMax.max(arr[id]);
->>>>>>> d329c9e9
   });      
 
   ASSERT_FLOAT_EQ(total, tsum.get());
   ASSERT_FLOAT_EQ(-1,  tMin.get());
   ASSERT_FLOAT_EQ(50, tMax.get());
-<<<<<<< HEAD
   ASSERT_FLOAT_EQ(-1, tMinLoc.get());
   ASSERT_FLOAT_EQ(4, tMinLoc.getLoc());
 
@@ -176,8 +166,6 @@
   ASSERT_FLOAT_EQ(8, tMaxLoc.getLoc());
 
 
-=======
->>>>>>> d329c9e9
   
 
 #if defined(RAJA_ENABLE_CUDA)
