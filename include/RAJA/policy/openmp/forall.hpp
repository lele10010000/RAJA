/*!
 ******************************************************************************
 *
 * \file
 *
 * \brief   Header file containing RAJA index set and segment iteration
 *          template methods for OpenMP.
 *
 *          These methods should work on any platform that supports OpenMP.
 *
 ******************************************************************************
 */

//~~~~~~~~~~~~~~~~~~~~~~~~~~~~~~~~~~~~~~~~~~~~~~~~~~~~~~~~~~~~~~~~~~~~~~~~~~~//
// Copyright (c) 2016-17, Lawrence Livermore National Security, LLC.
//
// Produced at the Lawrence Livermore National Laboratory
//
// LLNL-CODE-689114
//
// All rights reserved.
//
// This file is part of RAJA.
//
// For details about use and distribution, please read RAJA/LICENSE.
//
//~~~~~~~~~~~~~~~~~~~~~~~~~~~~~~~~~~~~~~~~~~~~~~~~~~~~~~~~~~~~~~~~~~~~~~~~~~~//

#ifndef RAJA_forall_openmp_HPP
#define RAJA_forall_openmp_HPP

#include "RAJA/config.hpp"

#if defined(RAJA_ENABLE_OPENMP)

#include "RAJA/util/types.hpp"

#include "RAJA/internal/fault_tolerance.hpp"

#include "RAJA/index/IndexSet.hpp"
#include "RAJA/index/ListSegment.hpp"
#include "RAJA/index/RangeSegment.hpp"

#include "RAJA/policy/openmp/policy.hpp"

#include "RAJA/pattern/forall.hpp"

#include <iostream>
#include <type_traits>

#include <omp.h>

namespace RAJA
{

namespace policy
{
namespace omp
{
///
/// OpenMP parallel for policy implementation
///

template <typename Iterable, typename Func, typename InnerPolicy>
RAJA_INLINE void forall_impl(const omp_parallel_exec<InnerPolicy>&,
                        Iterable&& iter,
                        Func&& loop_body)
{
#pragma omp parallel
  {
<<<<<<< HEAD
    using RAJA::internal::thread_privatize;
    auto body = thread_privatize(loop_body);
    forall<InnerPolicy>(std::forward<Iterable>(iter), body.get_priv());
  }
}

template <typename Iterable,
          typename IndexType,
          typename Func,
          typename InnerPolicy>
RAJA_INLINE typename std::enable_if<std::is_integral<IndexType>::value>::type
forall_Icount(const omp_parallel_exec<InnerPolicy>&,
              Iterable&& iter,
              IndexType icount,
              Func&& loop_body)
{
#pragma omp parallel
  {
    using RAJA::internal::thread_privatize;
    auto body = thread_privatize(loop_body);
    forall_Icount<InnerPolicy>(std::forward<Iterable>(iter),
                               icount,
                               body.get_priv());
=======
    typename std::remove_reference<decltype(loop_body)>::type body = loop_body;
    forall_impl(InnerPolicy{}, std::forward<Iterable>(iter), std::forward<Func>(body));
>>>>>>> e0abee83
  }
}

///
/// OpenMP for nowait policy implementation
///

template <typename Iterable, typename Func>
RAJA_INLINE void forall_impl(const omp_for_nowait_exec&,
                        Iterable&& iter,
                        Func&& loop_body)
{
  RAJA_EXTRACT_BED_IT(iter);
#pragma omp for nowait
  for (decltype(distance_it) i = 0; i < distance_it; ++i) {
    loop_body(begin_it[i]);
  }
}

<<<<<<< HEAD
template <typename Iterable, typename IndexType, typename Func>
RAJA_INLINE typename std::enable_if<std::is_integral<IndexType>::value>::type
forall_Icount(const omp_for_nowait_exec&,
              Iterable&& iter,
              IndexType icount,
              Func&& loop_body)
{
  RAJA_EXTRACT_BED_IT(iter);
#pragma omp for nowait
  for (decltype(distance_it) i = 0; i < distance_it; ++i) {
    loop_body(static_cast<IndexType>(i + icount), begin_it[i]);
  }
}

=======
>>>>>>> e0abee83
///
/// OpenMP parallel for policy implementation
///

template <typename Iterable, typename Func>
RAJA_INLINE void forall_impl(const omp_for_exec&, Iterable&& iter, Func&& loop_body)
{
  RAJA_EXTRACT_BED_IT(iter);
#pragma omp for
  for (decltype(distance_it) i = 0; i < distance_it; ++i) {
    loop_body(begin_it[i]);
  }
}

<<<<<<< HEAD
template <typename Iterable, typename IndexType, typename Func>
RAJA_INLINE typename std::enable_if<std::is_integral<IndexType>::value>::type
forall_Icount(const omp_for_exec&,
              Iterable&& iter,
              IndexType icount,
              Func&& loop_body)
{
  RAJA_EXTRACT_BED_IT(iter);
#pragma omp for
  for (decltype(distance_it) i = 0; i < distance_it; ++i) {
    loop_body(static_cast<IndexType>(i + icount), begin_it[i]);
  }
}

=======
>>>>>>> e0abee83
///
/// OpenMP parallel for static policy implementation
///

template <typename Iterable, typename Func, size_t ChunkSize>
RAJA_INLINE void forall_impl(const omp_for_static<ChunkSize>&,
                        Iterable&& iter,
                        Func&& loop_body)
{
  RAJA_EXTRACT_BED_IT(iter);
#pragma omp for schedule(static, ChunkSize)
  for (decltype(distance_it) i = 0; i < distance_it; ++i) {
    loop_body(begin_it[i]);
  }
}

<<<<<<< HEAD
template <typename Iterable,
          typename IndexType,
          typename Func,
          size_t ChunkSize>
RAJA_INLINE typename std::enable_if<std::is_integral<IndexType>::value>::type
forall_Icount(const omp_for_static<ChunkSize>&,
              Iterable&& iter,
              IndexType icount,
              Func&& loop_body)
{
  RAJA_EXTRACT_BED_IT(iter);
#pragma omp for schedule(static, ChunkSize)
  for (decltype(distance_it) i = 0; i < distance_it; ++i) {
    loop_body(static_cast<IndexType>(i + icount), begin_it[i]);
  }
}


=======
>>>>>>> e0abee83
//
//////////////////////////////////////////////////////////////////////
//
// The following function templates iterate over index set
// segments using omp execution. Segment execution is defined by
// segment execution policy template parameter.
//
//////////////////////////////////////////////////////////////////////
//

/*!
 ******************************************************************************
 *
 * \brief  Iterate over index set segments using an omp parallel loop and
 *         segment dependency graph. Individual segment execution will use
 *         execution policy template parameter.
 *
 *         This method assumes that a task dependency graph has been
 *         properly set up for each segment in the index set.
 *
 ******************************************************************************
 */

/*
 * TODO: Fix this!!!
 */

/*
template <typename SEG_EXEC_POLICY_T, typename LOOP_BODY, typename ...
SEG_TYPES>
RAJA_INLINE void forall(
    ExecPolicy<omp_taskgraph_segit, SEG_EXEC_POLICY_T>,
    const IndexSet<SEG_TYPES ...>& iset,
    LOOP_BODY loop_body)
{
  if (!iset.dependencyGraphSet()) {
    std::cerr << "\n RAJA IndexSet dependency graph not set , "
              << "FILE: " << __FILE__ << " line: " << __LINE__ << std::endl;
    RAJA_ABORT_OR_THROW("IndexSet dependency graph");
  }

  IndexSet& ncis = (*const_cast<IndexSet*>(&iset));

  int num_seg = ncis.getNumSegments();

#pragma omp parallel for schedule(static, 1)
  for (int isi = 0; isi < num_seg; ++isi) {
    IndexSetSegInfo* seg_info = ncis.getSegmentInfo(isi);
    DepGraphNode* task = seg_info->getDepGraphNode();

    task->wait();

    executeRangeList_forall<SEG_EXEC_POLICY_T>(seg_info, loop_body);

    task->reset();

    if (task->numDepTasks() != 0) {
      for (int ii = 0; ii < task->numDepTasks(); ++ii) {
        // Alternateively, we could get the return value of this call
        // and actively launch the task if we are the last depedent
        // task. In that case, we would not need the semaphore spin
        // loop above.
        int seg = task->depTaskNum(ii);
        DepGraphNode* dep = ncis.getSegmentInfo(seg)->getDepGraphNode();
        dep->satisfyOne();
      }
    }

  }  // iterate over segments of index set
}
*/

}  // closing brace for omp namespace

}  // closing brace for policy namespace

}  // closing brace for RAJA namespace

#endif  // closing endif for if defined(RAJA_ENABLE_OPENMP)

#endif  // closing endif for header file include guard

#include "RAJA/policy/openmp/target_forall.hpp"<|MERGE_RESOLUTION|>--- conflicted
+++ resolved
@@ -68,34 +68,9 @@
 {
 #pragma omp parallel
   {
-<<<<<<< HEAD
     using RAJA::internal::thread_privatize;
     auto body = thread_privatize(loop_body);
-    forall<InnerPolicy>(std::forward<Iterable>(iter), body.get_priv());
-  }
-}
-
-template <typename Iterable,
-          typename IndexType,
-          typename Func,
-          typename InnerPolicy>
-RAJA_INLINE typename std::enable_if<std::is_integral<IndexType>::value>::type
-forall_Icount(const omp_parallel_exec<InnerPolicy>&,
-              Iterable&& iter,
-              IndexType icount,
-              Func&& loop_body)
-{
-#pragma omp parallel
-  {
-    using RAJA::internal::thread_privatize;
-    auto body = thread_privatize(loop_body);
-    forall_Icount<InnerPolicy>(std::forward<Iterable>(iter),
-                               icount,
-                               body.get_priv());
-=======
-    typename std::remove_reference<decltype(loop_body)>::type body = loop_body;
-    forall_impl(InnerPolicy{}, std::forward<Iterable>(iter), std::forward<Func>(body));
->>>>>>> e0abee83
+    forall_impl(InnerPolicy{}, std::forward<Iterable>(iter), body.get_priv());
   }
 }
 
@@ -115,23 +90,6 @@
   }
 }
 
-<<<<<<< HEAD
-template <typename Iterable, typename IndexType, typename Func>
-RAJA_INLINE typename std::enable_if<std::is_integral<IndexType>::value>::type
-forall_Icount(const omp_for_nowait_exec&,
-              Iterable&& iter,
-              IndexType icount,
-              Func&& loop_body)
-{
-  RAJA_EXTRACT_BED_IT(iter);
-#pragma omp for nowait
-  for (decltype(distance_it) i = 0; i < distance_it; ++i) {
-    loop_body(static_cast<IndexType>(i + icount), begin_it[i]);
-  }
-}
-
-=======
->>>>>>> e0abee83
 ///
 /// OpenMP parallel for policy implementation
 ///
@@ -146,23 +104,6 @@
   }
 }
 
-<<<<<<< HEAD
-template <typename Iterable, typename IndexType, typename Func>
-RAJA_INLINE typename std::enable_if<std::is_integral<IndexType>::value>::type
-forall_Icount(const omp_for_exec&,
-              Iterable&& iter,
-              IndexType icount,
-              Func&& loop_body)
-{
-  RAJA_EXTRACT_BED_IT(iter);
-#pragma omp for
-  for (decltype(distance_it) i = 0; i < distance_it; ++i) {
-    loop_body(static_cast<IndexType>(i + icount), begin_it[i]);
-  }
-}
-
-=======
->>>>>>> e0abee83
 ///
 /// OpenMP parallel for static policy implementation
 ///
@@ -179,27 +120,6 @@
   }
 }
 
-<<<<<<< HEAD
-template <typename Iterable,
-          typename IndexType,
-          typename Func,
-          size_t ChunkSize>
-RAJA_INLINE typename std::enable_if<std::is_integral<IndexType>::value>::type
-forall_Icount(const omp_for_static<ChunkSize>&,
-              Iterable&& iter,
-              IndexType icount,
-              Func&& loop_body)
-{
-  RAJA_EXTRACT_BED_IT(iter);
-#pragma omp for schedule(static, ChunkSize)
-  for (decltype(distance_it) i = 0; i < distance_it; ++i) {
-    loop_body(static_cast<IndexType>(i + icount), begin_it[i]);
-  }
-}
-
-
-=======
->>>>>>> e0abee83
 //
 //////////////////////////////////////////////////////////////////////
 //
