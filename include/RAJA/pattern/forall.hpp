--- conflicted
+++ resolved
@@ -270,15 +270,8 @@
   static_assert(
       RAJA::detail::is_random_access_iterator<decltype(std::begin(c))>::value,
       "Iterators passed to RAJA must be Random Access or Contiguous iterators");
-<<<<<<< HEAD
-  impl::forall(std::forward<EXEC_POLICY_T>(p),
-               std::forward<Container>(c),
-=======
-
-  // printf("running container\n");
   wrap::forall(std::forward<EXEC_POLICY_T>(p), 
                std::forward<Container>(c), 
->>>>>>> 5dd454c3
                loop_body);
 }
 
@@ -331,7 +324,6 @@
   impl::forall_Icount(EXEC_POLICY_T(), SpanType{begin, len}, icount, loop_body);
 }
 
-<<<<<<< HEAD
 /*!
  ******************************************************************************
  *
@@ -347,7 +339,7 @@
 {
   auto len = std::distance(begin, end);
   using SpanType = impl::Span<Iterator, decltype(len)>;
-  impl::forall(std::forward<EXEC_POLICY_T>(p), SpanType{begin, len}, loop_body);
+  wrap::forall(std::forward<EXEC_POLICY_T>(p), SpanType{begin, len}, loop_body);
 }
 
 /*!
@@ -364,10 +356,7 @@
 {
   auto len = std::distance(begin, end);
   using SpanType = impl::Span<Iterator, decltype(len)>;
-  impl::forall(EXEC_POLICY_T(), SpanType{begin, len}, loop_body);
-=======
-  wrap::forall(EXEC_POLICY_T(), std::forward<Container>(c), loop_body);
->>>>>>> 5dd454c3
+  wrap::forall(EXEC_POLICY_T(), SpanType{begin, len}, loop_body);
 }
 
 //
