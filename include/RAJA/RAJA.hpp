/*!
 ******************************************************************************
 *
 * \file
 *
 * \brief   Main RAJA header file.
 *
 *          This is the main header file to include in code that uses RAJA.
 *          It includes other RAJA headers files that define types, index
 *          sets, ieration methods, etc.
 *
 *          IMPORTANT: If changes are made to this file, note that contents
 *                     of some header files require that they are included
 *                     in the order found here.
 *
 ******************************************************************************
 */

#ifndef RAJA_HPP
#define RAJA_HPP

//~~~~~~~~~~~~~~~~~~~~~~~~~~~~~~~~~~~~~~~~~~~~~~~~~~~~~~~~~~~~~~~~~~~~~~~~~~~//
// Copyright (c) 2016, Lawrence Livermore National Security, LLC.
//
// Produced at the Lawrence Livermore National Laboratory
//
// LLNL-CODE-689114
//
// All rights reserved.
//
// This file is part of RAJA.
//
// For additional details, please also read RAJA/LICENSE.
//
// Redistribution and use in source and binary forms, with or without
// modification, are permitted provided that the following conditions are met:
//
// * Redistributions of source code must retain the above copyright notice,
//   this list of conditions and the disclaimer below.
//
// * Redistributions in binary form must reproduce the above copyright notice,
//   this list of conditions and the disclaimer (as noted below) in the
//   documentation and/or other materials provided with the distribution.
//
// * Neither the name of the LLNS/LLNL nor the names of its contributors may
//   be used to endorse or promote products derived from this software without
//   specific prior written permission.
//
// THIS SOFTWARE IS PROVIDED BY THE COPYRIGHT HOLDERS AND CONTRIBUTORS "AS IS"
// AND ANY EXPRESS OR IMPLIED WARRANTIES, INCLUDING, BUT NOT LIMITED TO, THE
// IMPLIED WARRANTIES OF MERCHANTABILITY AND FITNESS FOR A PARTICULAR PURPOSE
// ARE DISCLAIMED. IN NO EVENT SHALL LAWRENCE LIVERMORE NATIONAL SECURITY,
// LLC, THE U.S. DEPARTMENT OF ENERGY OR CONTRIBUTORS BE LIABLE FOR ANY
// DIRECT, INDIRECT, INCIDENTAL, SPECIAL, EXEMPLARY, OR CONSEQUENTIAL
// DAMAGES  (INCLUDING, BUT NOT LIMITED TO, PROCUREMENT OF SUBSTITUTE GOODS
// OR SERVICES; LOSS OF USE, DATA, OR PROFITS; OR BUSINESS INTERRUPTION)
// HOWEVER CAUSED AND ON ANY THEORY OF LIABILITY, WHETHER IN CONTRACT,
// STRICT LIABILITY, OR TORT (INCLUDING NEGLIGENCE OR OTHERWISE) ARISING
// IN ANY WAY OUT OF THE USE OF THIS SOFTWARE, EVEN IF ADVISED OF THE
// POSSIBILITY OF SUCH DAMAGE.
//
//~~~~~~~~~~~~~~~~~~~~~~~~~~~~~~~~~~~~~~~~~~~~~~~~~~~~~~~~~~~~~~~~~~~~~~~~~~~//

#include "RAJA/config.hpp"

#include "RAJA/util/defines.hpp"

#include "RAJA/util/types.hpp"

#include "RAJA/util/Operators.hpp"

//
// All platforms must support sequential execution.
//
#include "RAJA/policy/sequential.hpp"

//
// All platforms should support simd execution.
//
#include "RAJA/policy/simd.hpp"

#if defined(RAJA_ENABLE_CUDA)
#include "RAJA/policy/cuda.hpp"
#endif

#if defined(RAJA_ENABLE_OPENMP)
#include "RAJA/policy/openmp.hpp"
#endif

<<<<<<< HEAD
#if defined(RAJA_ENABLE_OPENACC)
#include "RAJA/policy/openacc.hpp"
#endif

#if defined(RAJA_ENABLE_CILK)
#include "RAJA/policy/cilk.hpp"
#endif

=======
>>>>>>> ef5c6cae
//
// Strongly typed index class.
//
#include "RAJA/index/IndexValue.hpp"

#include "RAJA/policy/MultiPolicy.hpp"

//
// Generic iteration templates require specializations defined
// in the files included below.
//
#include "RAJA/pattern/forall.hpp"


//
// Multidimensional layouts and views.
//
#include "RAJA/util/Layout.hpp"
#include "RAJA/util/OffsetLayout.hpp"
#include "RAJA/util/PermutedLayout.hpp"
#include "RAJA/util/View.hpp"

//
// Generic iteration templates for perfectly nested loops
//
#include "RAJA/pattern/forallN.hpp"


#include "RAJA/pattern/reduce.hpp"

//
//////////////////////////////////////////////////////////////////////
//
// These contents of the header files included here define index set
// and segment execution methods whose implementations depend on
// programming model choice.
//
// The ordering of these file inclusions must be preserved since there
// are dependencies among them.
//
//////////////////////////////////////////////////////////////////////
//

#include "RAJA/index/IndexSetUtils.hpp"

// Tiling policies
#include "RAJA/pattern/tile.hpp"

// Loop interchange policies
#include "RAJA/pattern/permute.hpp"

#include "RAJA/pattern/scan.hpp"

#endif  // closing endif for header file include guard<|MERGE_RESOLUTION|>--- conflicted
+++ resolved
@@ -87,17 +87,10 @@
 #include "RAJA/policy/openmp.hpp"
 #endif
 
-<<<<<<< HEAD
 #if defined(RAJA_ENABLE_OPENACC)
 #include "RAJA/policy/openacc.hpp"
 #endif
 
-#if defined(RAJA_ENABLE_CILK)
-#include "RAJA/policy/cilk.hpp"
-#endif
-
-=======
->>>>>>> ef5c6cae
 //
 // Strongly typed index class.
 //
