###############################################################################
# Copyright (c) 2016-18, Lawrence Livermore National Security, LLC.
#
# Produced at the Lawrence Livermore National Laboratory
#
# LLNL-CODE-689114
#
# All rights reserved.
#
# This file is part of RAJA.
#
# For details about use and distribution, please read RAJA/LICENSE.
#
###############################################################################
# Set version number
set(RAJA_VERSION_MAJOR 0)
set(RAJA_VERSION_MINOR 6)
set(RAJA_VERSION_PATCHLEVEL 0)

if (RAJA_LOADED AND (NOT RAJA_LOADED STREQUAL "${RAJA_VERSION_MAJOR}.${RAJA_VERSION_MINOR}.${RAJA_VERSION_PATCHLEVEL}"))
  message(FATAL_ERROR "You are mixing RAJA versions. Loaded is ${RAJA_LOADED}, expected ${RAJA_VERSION_MAJOR}.${RAJA_VERSION_MINOR}.${RAJA_VERSION_PATCHLEVEL}")
endif()

if (NOT RAJA_LOADED)
  set (RAJA_LOADED "${RAJA_VERSION_MAJOR}.${RAJA_VERSION_MINOR}.${RAJA_VERSION_PATCHLEVEL}")
  set (RAJA_LOADED ${RAJA_LOADED} PARENT_SCOPE)

  mark_as_advanced(RAJA_LOADED)

  cmake_minimum_required (VERSION 3.3)

  # C is required for googletest to find Threads
  project(RAJA LANGUAGES CXX C
    VERSION ${RAJA_LOADED})

  set(CMAKE_MODULE_PATH "${PROJECT_SOURCE_DIR}/cmake/thirdparty" ${CMAKE_MODULE_PATH})

  # Build options
  set(ENABLE_OPENMP On CACHE Bool "Build OpenMP support")
  set(ENABLE_CUDA Off CACHE Bool "Build CUDA support")
  set(ENABLE_COPY_HEADERS Off CACHE Bool "")
  set(ENABLE_WARNINGS_AS_ERRORS Off CACHE Bool "")

  set(RAJA_CXX_STANDARD_FLAG "default" CACHE STRING "Specific c++ standard flag to use, default attempts to autodetect the highest available")

  option(ENABLE_TBB "Build TBB support" Off)
  option(ENABLE_TARGET_OPENMP "Build OpenMP on target device support" Off)
  option(ENABLE_CLANG_CUDA "Use Clang's native CUDA support" Off)
  set(CUDA_ARCH "sm_35" CACHE STRING "Compute architecture to pass to CUDA builds")
  option(ENABLE_TESTS "Build tests" On)
  option(ENABLE_EXAMPLES "Build simple examples" On)
  option(ENABLE_MODULES "Enable modules in supporting compilers (clang)" On)
  option(ENABLE_WARNINGS "Enable warnings as errors for CI" Off)
  option(ENABLE_DOCUMENTATION "Build RAJA documentation" Off)
  option(ENABLE_COVERAGE "Enable coverage (only supported with GCC)" Off)
<<<<<<< HEAD
  option(RAJA_ENABLE_FORCEINLINE_RECURSIVE "Enable Forceinline recursive (only supported with Intel compilers)" Off)
  option(ENABLE_BENCHMARKS "Build benchmarks" On)
=======
  option(ENABLE_BENCHMARKS "Build benchmarks" Off)
>>>>>>> bb3c5744
  option(RAJA_DEPRECATED_TESTS "Test deprecated features" Off)

  set(TEST_DRIVER "" CACHE STRING "driver used to wrap test commands")

  if (NOT BLT_LOADED) 
  if (NOT EXISTS ${PROJECT_SOURCE_DIR}/blt/SetupBLT.cmake)
    message(FATAL_ERROR "\
    The BLT submodule is not present. \
    If in a git repo run the following command:\n\
    git submodule init && git submodule update")
  endif()

  include(blt/SetupBLT.cmake)
  endif()

  # Setup basic CMake options
  include(cmake/SetupBasics.cmake)
  # Find third-party packages
  include(cmake/SetupPackages.cmake)
  # Setup vendor-specific compiler flags
  include(cmake/SetupCompilers.cmake)
  # Setup internal RAJA configuration options
  include(cmake/SetupRajaConfig.cmake)
  # Macros for building executables and libraries
  include (cmake/RAJAMacros.cmake)

  set (raja_sources
    src/AlignedRangeIndexSetBuilders.cpp
    src/DepGraphNode.cpp
    src/LockFreeIndexSetBuilders.cpp
    src/MemUtils_CUDA.cpp)

  set (raja_depends)

  if (ENABLE_OPENMP)
    set (raja_depends
      openmp)
  endif()

  if (ENABLE_CUDA)
    set (raja_depends
      ${raja_depends}
      cuda)
  endif ()

  if (ENABLE_CHAI)
    set (raja_depends
      ${raja_depends}
      chai)
  endif ()

  if (ENABLE_TBB)
    set(raja_depends
      ${raja_depends}
      tbb)
  endif ()

  blt_add_library(
    NAME RAJA
    SOURCES ${raja_sources}
    DEPENDS_ON ${raja_depends})

  install(TARGETS RAJA
    EXPORT RAJA
    ARCHIVE DESTINATION lib
    LIBRARY DESTINATION lib
    RUNTIME DESTINATION lib
  )

  install(EXPORT RAJA DESTINATION share/raja/cmake/)

  target_include_directories(RAJA
    PUBLIC
    $<BUILD_INTERFACE:${CMAKE_CURRENT_SOURCE_DIR}/include>
    $<BUILD_INTERFACE:${PROJECT_BINARY_DIR}/include>
    $<BUILD_INTERFACE:${CMAKE_CURRENT_SOURCE_DIR}/tpl/cub>
    $<INSTALL_INTERFACE:include>)

  install(DIRECTORY include/ DESTINATION include FILES_MATCHING PATTERN *.hpp)
  install(DIRECTORY tpl/cub/ DESTINATION include FILES_MATCHING PATTERN *.cuh)

  install(FILES
    ${PROJECT_BINARY_DIR}/include/RAJA/config.hpp
    include/RAJA/module.modulemap
    include/RAJA/module.private.modulemap
    DESTINATION "include/RAJA/")

  if(ENABLE_TESTS)
    add_subdirectory(test)
  endif()

  if(ENABLE_EXAMPLES)
    add_subdirectory(examples)
  endif()

  if (ENABLE_DOCUMENTATION)
    add_subdirectory(docs)
  endif ()

  if (ENABLE_BENCHMARKS)
    add_subdirectory(benchmark)
  endif ()

endif()<|MERGE_RESOLUTION|>--- conflicted
+++ resolved
@@ -53,12 +53,8 @@
   option(ENABLE_WARNINGS "Enable warnings as errors for CI" Off)
   option(ENABLE_DOCUMENTATION "Build RAJA documentation" Off)
   option(ENABLE_COVERAGE "Enable coverage (only supported with GCC)" Off)
-<<<<<<< HEAD
   option(RAJA_ENABLE_FORCEINLINE_RECURSIVE "Enable Forceinline recursive (only supported with Intel compilers)" Off)
-  option(ENABLE_BENCHMARKS "Build benchmarks" On)
-=======
   option(ENABLE_BENCHMARKS "Build benchmarks" Off)
->>>>>>> bb3c5744
   option(RAJA_DEPRECATED_TESTS "Test deprecated features" Off)
 
   set(TEST_DRIVER "" CACHE STRING "driver used to wrap test commands")
