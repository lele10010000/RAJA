###############################################################################
#
# Copyright (c) 2016-18, Lawrence Livermore National Security, LLC.
#
# Produced at the Lawrence Livermore National Laboratory
#
# LLNL-CODE-689114
#
# All rights reserved.
#
# This file is part of RAJA.
#
# For details about use and distribution, please read RAJA/LICENSE.
#
###############################################################################

raja_add_executable(
  NAME tut_daxpy
  SOURCES tut_daxpy.cpp)

raja_add_executable(
  NAME tut_add-vectors
  SOURCES tut_add-vectors.cpp)

raja_add_executable(
  NAME tut_dot-product
  SOURCES tut_dot-product.cpp)

raja_add_executable(
  NAME tut_indexset-segments
  SOURCES tut_indexset-segments.cpp)

raja_add_executable(
  NAME tut_matrix-multiply
  SOURCES tut_matrix-multiply.cpp)

raja_add_executable(
  NAME tut_nested-loop-reorder
  SOURCES tut_nested-loop-reorder.cpp)

raja_add_executable(
  NAME tut_vertexsum-coloring
  SOURCES tut_vertexsum-coloring.cpp)

raja_add_executable(
  NAME tut_reductions
  SOURCES tut_reductions.cpp)
  
raja_add_executable(
  NAME tut_scan
  SOURCES tut_scan.cpp)

raja_add_executable(
  NAME tut_atomic-binning
  SOURCES tut_atomic-binning.cpp)

raja_add_executable(
  NAME tut_offset-layout
  SOURCES tut_offset-layout.cpp)

raja_add_executable(
  NAME tut_batched-matrix-multiply
  SOURCES tut_batched-matrix-multiply.cpp)

raja_add_executable(
  NAME pi-reduce_vs_atomic
  SOURCES pi-reduce_vs_atomic.cpp)

raja_add_executable(
  NAME jacobi
  SOURCES jacobi.cpp)

raja_add_executable(
  NAME red-black-gauss-seidel
  SOURCES red-black-gauss-seidel.cpp)

raja_add_executable(
  NAME wave-eqn
  SOURCES wave-eqn.cpp)
  
  
if(ENABLE_CUDA)
raja_add_executable(
  NAME cuda-shmem-ltimes
  SOURCES cuda-shmem-ltimes.cpp)
endif()

raja_add_executable(
  NAME cpu-shmem-ltimes
<<<<<<< HEAD
  SOURCES cpu-shmem-ltimes.cpp)

raja_add_executable(
  NAME ex-batched-matrix-multiply
  SOURCES ex-batched-matrix-multiply.cpp)

raja_add_executable(
  NAME ex-offset
  SOURCES ex-offset.cpp)

raja_add_executable(
  NAME ex-shared-matrix-transpose
  SOURCES ex-shared-matrix-transpose.cpp)

raja_add_executable(
  NAME ex-tiled-matrix-transpose
  SOURCES ex-tiled-matrix-transpose.cpp)
=======
  SOURCES cpu-shmem-ltimes.cpp)
>>>>>>> 452e4839
<|MERGE_RESOLUTION|>--- conflicted
+++ resolved
@@ -87,8 +87,8 @@
 
 raja_add_executable(
   NAME cpu-shmem-ltimes
-<<<<<<< HEAD
   SOURCES cpu-shmem-ltimes.cpp)
+
 
 raja_add_executable(
   NAME ex-batched-matrix-multiply
@@ -105,6 +105,3 @@
 raja_add_executable(
   NAME ex-tiled-matrix-transpose
   SOURCES ex-tiled-matrix-transpose.cpp)
-=======
-  SOURCES cpu-shmem-ltimes.cpp)
->>>>>>> 452e4839
