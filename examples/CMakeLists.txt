###############################################################################
#
# Copyright (c) 2016, Lawrence Livermore National Security, LLC.
#
# Produced at the Lawrence Livermore National Laboratory
#
# LLNL-CODE-689114
#
# All rights reserved.
#
# This file is part of RAJA.
#
# For additional details, please also read raja/README-license.txt.
#
# Redistribution and use in source and binary forms, with or without
# modification, are permitted provided that the following conditions are met:
#
# * Redistributions of source code must retain the above copyright notice,
#   this list of conditions and the disclaimer below.
#
# * Redistributions in binary form must reproduce the above copyright notice,
#   this list of conditions and the disclaimer (as noted below) in the
#   documentation and/or other materials provided with the distribution.
#
# * Neither the name of the LLNS/LLNL nor the names of its contributors may
#   be used to endorse or promote products derived from this software without
#   specific prior written permission.
#
# THIS SOFTWARE IS PROVIDED BY THE COPYRIGHT HOLDERS AND CONTRIBUTORS "AS IS"
# AND ANY EXPRESS OR IMPLIED WARRANTIES, INCLUDING, BUT NOT LIMITED TO, THE
# IMPLIED WARRANTIES OF MERCHANTABILITY AND FITNESS FOR A PARTICULAR PURPOSE
# ARE DISCLAIMED. IN NO EVENT SHALL LAWRENCE LIVERMORE NATIONAL SECURITY,
# LLC, THE U.S. DEPARTMENT OF ENERGY OR CONTRIBUTORS BE LIABLE FOR ANY
# DIRECT, INDIRECT, INCIDENTAL, SPECIAL, EXEMPLARY, OR CONSEQUENTIAL
# DAMAGES  (INCLUDING, BUT NOT LIMITED TO, PROCUREMENT OF SUBSTITUTE GOODS
# OR SERVICES; LOSS OF USE, DATA, OR PROFITS; OR BUSINESS INTERRUPTION)
# HOWEVER CAUSED AND ON ANY THEORY OF LIABILITY, WHETHER IN CONTRACT,
# STRICT LIABILITY, OR TORT (INCLUDING NEGLIGENCE OR OTHERWISE) ARISING
# IN ANY WAY OUT OF THE USE OF THIS SOFTWARE, EVEN IF ADVISED OF THE
# POSSIBILITY OF SUCH DAMAGE.
#
###############################################################################

<<<<<<< HEAD

if (RAJA_ENABLE_CUDA)
    cuda_add_executable(raja-pi
      pi.cxx)

    cuda_add_executable(raja-includes
      includes.cxx)
else ()
    add_executable(raja-pi
      pi.cxx)

    add_executable(raja-includes
      includes.cxx)
endif ()

target_link_libraries(raja-pi RAJA)
# target_link_libraries(raja-includes RAJA)
=======
raja_add_executable(
  NAME raja-pi 
  SOURCES pi.cxx)
>>>>>>> 6ae9344b
<|MERGE_RESOLUTION|>--- conflicted
+++ resolved
@@ -41,26 +41,10 @@
 #
 ###############################################################################
 
-<<<<<<< HEAD
-
-if (RAJA_ENABLE_CUDA)
-    cuda_add_executable(raja-pi
-      pi.cxx)
-
-    cuda_add_executable(raja-includes
-      includes.cxx)
-else ()
-    add_executable(raja-pi
-      pi.cxx)
-
-    add_executable(raja-includes
-      includes.cxx)
-endif ()
-
-target_link_libraries(raja-pi RAJA)
-# target_link_libraries(raja-includes RAJA)
-=======
 raja_add_executable(
   NAME raja-pi 
   SOURCES pi.cxx)
->>>>>>> 6ae9344b
+
+raja_add_executable(
+  NAME raja-includes
+  SOURCES includes.cxx)