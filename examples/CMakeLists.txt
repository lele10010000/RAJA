--- conflicted
+++ resolved
@@ -91,7 +91,6 @@
 
 raja_add_executable(
   NAME ex-offset
-<<<<<<< HEAD
   SOURCES ex-offset.cpp)
 
 raja_add_executable(
@@ -101,6 +100,3 @@
 raja_add_executable(
   NAME ex-tiled-matrix-transpose
   SOURCES ex-tiled-matrix-transpose.cpp)
-=======
-  SOURCES ex-offset.cpp)
->>>>>>> 151a05cc
